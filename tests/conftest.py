"""This file prepares config fixtures for other tests."""

import pyrootutils
import pytest
from hydra import compose, initialize
from hydra.core.global_hydra import GlobalHydra
from omegaconf import DictConfig, open_dict


@pytest.fixture(scope='package')
def cfg_train_global() -> DictConfig:
    with initialize(version_base='1.3', config_path='../configs'):
        cfg = compose(config_name='train.yaml',
                      return_hydra_config=True, overrides=[])

        # set defaults for all tests
        with open_dict(cfg):
            cfg.paths.root_dir = str(
                pyrootutils.find_root(indicator='.project-root'))
            cfg.trainer.max_epochs = 1
            cfg.trainer.limit_train_batches = 0.01
            cfg.trainer.limit_val_batches = 0.1
            cfg.trainer.limit_test_batches = 0.1
            cfg.trainer.accelerator = 'cpu'
            cfg.trainer.devices = 1
            cfg.data.num_workers = 0
            cfg.data.batch_size = 4
            cfg.data.pin_memory = False
            cfg.extras.print_config = False
            cfg.extras.enforce_tags = False
            cfg.logger = None

    return cfg


@pytest.fixture(scope='package')
def cfg_eval_global() -> DictConfig:
    with initialize(version_base='1.3', config_path='../configs'):
        cfg = compose(config_name='eval.yaml',
                      return_hydra_config=True, overrides=['ckpt_path=.'])

        # set defaults for all tests
        with open_dict(cfg):
            cfg.paths.root_dir = str(
                pyrootutils.find_root(indicator='.project-root'))
            cfg.trainer.max_epochs = 1
            cfg.trainer.limit_test_batches = 0.1
            cfg.trainer.accelerator = 'cpu'
            cfg.trainer.devices = 1
            cfg.data.num_workers = 0
            cfg.data.batch_size = 4
            cfg.data.pin_memory = False
            cfg.extras.print_config = False
            cfg.extras.enforce_tags = False
            cfg.logger = None

    return cfg


# this is called by each test which uses `cfg_train` arg
# each test generates its own temporary logging path
@pytest.fixture(scope='function')
def cfg_train(cfg_train_global, tmp_path) -> DictConfig:
    cfg = cfg_train_global.copy()

    with open_dict(cfg):
        cfg.paths.output_dir = str(tmp_path)
        cfg.paths.log_dir = str(tmp_path)

    yield cfg

    GlobalHydra.instance().clear()


# this is called by each test which uses `cfg_eval` arg
# each test generates its own temporary logging path
@pytest.fixture(scope='function')
def cfg_eval(cfg_eval_global, tmp_path) -> DictConfig:
    cfg = cfg_eval_global.copy()

    with open_dict(cfg):
        cfg.paths.output_dir = str(tmp_path)
        cfg.paths.log_dir = str(tmp_path)

    yield cfg

    GlobalHydra.instance().clear()


@pytest.fixture(scope='package')
def cfg_phcresnet_global() -> DictConfig:
    with initialize(version_base='1.3', config_path='../configs'):
        cfg = compose(config_name='train.yaml',
                      return_hydra_config=True, overrides=['model=phcresnet', 'data=phbreast'])

        # set defaults for all tests
        with open_dict(cfg):
            cfg.paths.root_dir = str(
                pyrootutils.find_root(indicator='.project-root'))
            cfg.trainer.max_epochs = 1
            cfg.trainer.accelerator = 'cpu'
            cfg.trainer.devices = 1
            cfg.data.input_size = [300, 250]
            cfg.data.num_workers = 0
            cfg.data.batch_size = 4
            cfg.data.pin_memory = False
            cfg.extras.print_config = False
            cfg.extras.enforce_tags = False
            cfg.logger = None

    return cfg


@pytest.fixture(scope='function')
def cfg_phcresnet18(cfg_phcresnet_global, tmp_path) -> DictConfig:
    cfg = cfg_phcresnet_global.copy()

    with open_dict(cfg):
        cfg.paths.output_dir = str(tmp_path)
        cfg.paths.log_dir = str(tmp_path)
        cfg.data.num_views = 2
        cfg.model.net._target_ = 'src.models.components.hypercomplex_models.PHCResNet18'
    yield cfg

    GlobalHydra.instance().clear()


@pytest.fixture(scope='function')
def cfg_phcresnet50(cfg_phcresnet_global, tmp_path) -> DictConfig:
    cfg = cfg_phcresnet_global.copy()

    with open_dict(cfg):
        cfg.paths.output_dir = str(tmp_path)
        cfg.paths.log_dir = str(tmp_path)
        cfg.data.num_views = 2
        cfg.model.net._target_ = 'src.models.components.hypercomplex_models.PHCResNet50'

    yield cfg

    GlobalHydra.instance().clear()


@pytest.fixture(scope='package')
def cfg_physbonet_global() -> DictConfig:
    with initialize(version_base='1.3', config_path='../configs'):
        cfg = compose(config_name='train.yaml',
                      return_hydra_config=True, overrides=['model=physbonet', 'data=phbreast'])

        # set defaults for all tests
        with open_dict(cfg):
            cfg.paths.root_dir = str(
                pyrootutils.find_root(indicator='.project-root'))
            cfg.trainer.max_epochs = 1
            cfg.trainer.accelerator = 'cpu'
            cfg.trainer.devices = 1
            cfg.data.input_size = [300, 250]
            cfg.data.batch_size = 4
            cfg.data.num_workers = 0
            cfg.data.pin_memory = False
            cfg.extras.print_config = False
            cfg.extras.enforce_tags = False
            cfg.logger = None

    return cfg


@pytest.fixture(scope='function')
def cfg_physbonet(cfg_physbonet_global, tmp_path) -> DictConfig:
    cfg = cfg_physbonet_global.copy()

    with open_dict(cfg):
        cfg.paths.output_dir = str(tmp_path)
        cfg.paths.log_dir = str(tmp_path)

    yield cfg

    GlobalHydra.instance().clear()


@pytest.fixture(scope='package')
def cfg_physenet_global() -> DictConfig:
    with initialize(version_base='1.3', config_path='../configs'):
        cfg = compose(config_name='train.yaml',
                      return_hydra_config=True, overrides=['model=physenet', 'data=phbreast'])

        # set defaults for all tests
        with open_dict(cfg):
            cfg.paths.root_dir = str(
                pyrootutils.find_root(indicator='.project-root'))
            cfg.trainer.max_epochs = 1
            cfg.trainer.accelerator = 'cpu'
            cfg.trainer.devices = 1
            cfg.data.input_size = [300, 250]
            cfg.data.batch_size = 4
            cfg.data.num_workers = 0
            cfg.data.pin_memory = False
            cfg.extras.print_config = False
            cfg.extras.enforce_tags = False
            cfg.logger = None

    return cfg


@pytest.fixture(scope='function')
def cfg_physenet(cfg_physenet_global, tmp_path) -> DictConfig:
    cfg = cfg_physenet_global.copy()

    with open_dict(cfg):
        cfg.paths.output_dir = str(tmp_path)
        cfg.paths.log_dir = str(tmp_path)

    yield cfg

    GlobalHydra.instance().clear()


@pytest.fixture(scope='package')
<<<<<<< HEAD
def cfg_bcresnet_global() -> DictConfig:
    """Fixture for providing a global configuration for Breast Cancer Classification with ResNet."""
    with initialize(version_base='1.3', config_path='../configs'):
        cfg = compose(config_name='train.yaml',
                      return_hydra_config=True, overrides=['model=bcc', 'data=bcc'])
=======
def cfg_bodyresnet_global() -> DictConfig:
    """Global Configuration for Body Part Classification.

    Compose a global configuration for the body part classification task using Hydra.

    The training config default:
        num_epoch: 1,
        trainer: 'cpu',
        input_size: (384, 384),
        batch_size: 4,
        num_workers: 0,

    Returns:
        DictConfig: Hydra configuration
    """
    with initialize(version_base='1.3', config_path='../configs'):
        cfg = compose(config_name='train.yaml',
                      return_hydra_config=True, overrides=['model=bodypartxr', 'data=bodypartxr'])
>>>>>>> e35a7d53

        # set defaults for all tests
        with open_dict(cfg):
            cfg.paths.root_dir = str(
                pyrootutils.find_root(indicator='.project-root'))
            cfg.trainer.max_epochs = 1
            cfg.trainer.accelerator = 'cpu'
            cfg.trainer.devices = 1
<<<<<<< HEAD
            cfg.data.input_size = [256, 256]
=======
            cfg.data.input_size = [384, 384]
>>>>>>> e35a7d53
            cfg.data.num_workers = 0
            cfg.data.batch_size = 4
            cfg.data.pin_memory = False
            cfg.extras.print_config = False
            cfg.extras.enforce_tags = False
            cfg.logger = None

    return cfg


@pytest.fixture(scope='function')
<<<<<<< HEAD
def cfg_bcresnet18(cfg_bcresnet_global, tmp_path) -> DictConfig:
    """Fixture for providing a specific configuration for Breast Cancer Classification with
    ResNet."""
    cfg = cfg_bcresnet_global.copy()
=======
def cfg_bodyresnet18(cfg_bodyresnet_global, tmp_path) -> DictConfig:
    """Configuration for Body Part Classification.

    Compose a testing configuration experiment for body classification task using ResNet-18 architecture.

    Args:
        cfg_bodyresnet_global: Hydra global configuration
        tmp_path: Output directory

    Returns:
        DictConfig: Hydra experiment configuration
    """
    cfg = cfg_bodyresnet_global.copy()
>>>>>>> e35a7d53

    with open_dict(cfg):
        cfg.paths.output_dir = str(tmp_path)
        cfg.paths.log_dir = str(tmp_path)
<<<<<<< HEAD
        cfg.model.net._target_ = 'src.models.components.layers.basic.ResNet18'
=======
        cfg.model.net._target_ = 'src.models.components.resnet18.ResNet18'
>>>>>>> e35a7d53
    yield cfg

    GlobalHydra.instance().clear()<|MERGE_RESOLUTION|>--- conflicted
+++ resolved
@@ -215,13 +215,46 @@
 
 
 @pytest.fixture(scope='package')
-<<<<<<< HEAD
 def cfg_bcresnet_global() -> DictConfig:
     """Fixture for providing a global configuration for Breast Cancer Classification with ResNet."""
     with initialize(version_base='1.3', config_path='../configs'):
         cfg = compose(config_name='train.yaml',
                       return_hydra_config=True, overrides=['model=bcc', 'data=bcc'])
-=======
+
+        # set defaults for all tests
+        with open_dict(cfg):
+            cfg.paths.root_dir = str(
+                pyrootutils.find_root(indicator='.project-root'))
+            cfg.trainer.max_epochs = 1
+            cfg.trainer.accelerator = 'cpu'
+            cfg.trainer.devices = 1
+            cfg.data.input_size = [256, 256]
+            cfg.data.num_workers = 0
+            cfg.data.batch_size = 4
+            cfg.data.pin_memory = False
+            cfg.extras.print_config = False
+            cfg.extras.enforce_tags = False
+            cfg.logger = None
+
+    return cfg
+
+
+@pytest.fixture(scope='function')
+def cfg_bcresnet18(cfg_bcresnet_global, tmp_path) -> DictConfig:
+    """Fixture for providing a specific configuration for Breast Cancer Classification with
+    ResNet."""
+    cfg = cfg_bcresnet_global.copy()
+
+    with open_dict(cfg):
+        cfg.paths.output_dir = str(tmp_path)
+        cfg.paths.log_dir = str(tmp_path)
+        cfg.model.net._target_ = 'src.models.components.layers.basic.ResNet18'
+    yield cfg
+
+    GlobalHydra.instance().clear()
+
+
+@pytest.fixture(scope='package')
 def cfg_bodyresnet_global() -> DictConfig:
     """Global Configuration for Body Part Classification.
 
@@ -240,37 +273,26 @@
     with initialize(version_base='1.3', config_path='../configs'):
         cfg = compose(config_name='train.yaml',
                       return_hydra_config=True, overrides=['model=bodypartxr', 'data=bodypartxr'])
->>>>>>> e35a7d53
-
-        # set defaults for all tests
-        with open_dict(cfg):
-            cfg.paths.root_dir = str(
-                pyrootutils.find_root(indicator='.project-root'))
-            cfg.trainer.max_epochs = 1
-            cfg.trainer.accelerator = 'cpu'
-            cfg.trainer.devices = 1
-<<<<<<< HEAD
-            cfg.data.input_size = [256, 256]
-=======
+
+        # set defaults for all tests
+        with open_dict(cfg):
+            cfg.paths.root_dir = str(
+                pyrootutils.find_root(indicator='.project-root'))
+            cfg.trainer.max_epochs = 1
+            cfg.trainer.accelerator = 'cpu'
+            cfg.trainer.devices = 1
             cfg.data.input_size = [384, 384]
->>>>>>> e35a7d53
-            cfg.data.num_workers = 0
-            cfg.data.batch_size = 4
-            cfg.data.pin_memory = False
-            cfg.extras.print_config = False
-            cfg.extras.enforce_tags = False
-            cfg.logger = None
-
-    return cfg
-
-
-@pytest.fixture(scope='function')
-<<<<<<< HEAD
-def cfg_bcresnet18(cfg_bcresnet_global, tmp_path) -> DictConfig:
-    """Fixture for providing a specific configuration for Breast Cancer Classification with
-    ResNet."""
-    cfg = cfg_bcresnet_global.copy()
-=======
+            cfg.data.num_workers = 0
+            cfg.data.batch_size = 4
+            cfg.data.pin_memory = False
+            cfg.extras.print_config = False
+            cfg.extras.enforce_tags = False
+            cfg.logger = None
+
+    return cfg
+
+
+@pytest.fixture(scope='function')
 def cfg_bodyresnet18(cfg_bodyresnet_global, tmp_path) -> DictConfig:
     """Configuration for Body Part Classification.
 
@@ -284,16 +306,11 @@
         DictConfig: Hydra experiment configuration
     """
     cfg = cfg_bodyresnet_global.copy()
->>>>>>> e35a7d53
-
-    with open_dict(cfg):
-        cfg.paths.output_dir = str(tmp_path)
-        cfg.paths.log_dir = str(tmp_path)
-<<<<<<< HEAD
-        cfg.model.net._target_ = 'src.models.components.layers.basic.ResNet18'
-=======
+
+    with open_dict(cfg):
+        cfg.paths.output_dir = str(tmp_path)
+        cfg.paths.log_dir = str(tmp_path)
         cfg.model.net._target_ = 'src.models.components.resnet18.ResNet18'
->>>>>>> e35a7d53
     yield cfg
 
     GlobalHydra.instance().clear()